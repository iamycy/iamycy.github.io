/* ==========================================================================
   jQuery plugin settings and other scripts
   ========================================================================== */

$(document).ready(function(){
<<<<<<< HEAD
=======
  // These should be the same as the settings in _variables.scss
  scssLarge = 925; // pixels

>>>>>>> 1acca92e
  // Sticky footer
  var bumpIt = function() {
      $("body").css("margin-bottom", $(".page__footer").outerHeight(true));
    },
    didResize = false;

  bumpIt();

  $(window).resize(function() {
    didResize = true;
  });
  setInterval(function() {
    if (didResize) {
      didResize = false;
      bumpIt();
    }
  }, 250);
  
  // FitVids init
  fitvids();

  // Follow menu drop down
  $(".author__urls-wrapper button").on("click", function() {
    $(".author__urls").fadeToggle("fast", function() {});
    $(".author__urls-wrapper button").toggleClass("open");
  });

<<<<<<< HEAD
=======
  // Restore the follow menu if toggled on a window resize
  jQuery(window).on('resize', function() {
    if ($('.author__urls.social-icons').css('display') == 'none' && $(window).width() >= scssLarge) {
      $(".author__urls").css('display', 'block')
    }
  });    

>>>>>>> 1acca92e
  // init smooth scroll, this needs to be slightly more than then fixed masthead height
  $("a").smoothScroll({offset: -65});

  // add lightbox class to all image links
  $("a[href$='.jpg'],a[href$='.jpeg'],a[href$='.JPG'],a[href$='.png'],a[href$='.gif']").addClass("image-popup");

  // Magnific-Popup options
  $(".image-popup").magnificPopup({
    type: 'image',
    tLoading: 'Loading image #%curr%...',
    gallery: {
      enabled: true,
      navigateByImgClick: true,
      preload: [0,1] // Will preload 0 - before current, and 1 after the current image
    },
    image: {
      tError: '<a href="%url%">Image #%curr%</a> could not be loaded.',
    },
    removalDelay: 500, // Delay in milliseconds before popup is removed
    // Class that is added to body when popup is open.
    // make it unique to apply your CSS animations just to this exact popup
    mainClass: 'mfp-zoom-in',
    callbacks: {
      beforeOpen: function() {
        // just a hack that adds mfp-anim class to markup
        this.st.image.markup = this.st.image.markup.replace('mfp-figure', 'mfp-figure mfp-with-anim');
      }
    },
    closeOnContentClick: true,
    midClick: true // allow opening popup on middle mouse click. Always set it to true if you don't provide alternative source.
  });

});<|MERGE_RESOLUTION|>--- conflicted
+++ resolved
@@ -3,12 +3,9 @@
    ========================================================================== */
 
 $(document).ready(function(){
-<<<<<<< HEAD
-=======
   // These should be the same as the settings in _variables.scss
   scssLarge = 925; // pixels
 
->>>>>>> 1acca92e
   // Sticky footer
   var bumpIt = function() {
       $("body").css("margin-bottom", $(".page__footer").outerHeight(true));
@@ -36,8 +33,6 @@
     $(".author__urls-wrapper button").toggleClass("open");
   });
 
-<<<<<<< HEAD
-=======
   // Restore the follow menu if toggled on a window resize
   jQuery(window).on('resize', function() {
     if ($('.author__urls.social-icons').css('display') == 'none' && $(window).width() >= scssLarge) {
@@ -45,7 +40,6 @@
     }
   });    
 
->>>>>>> 1acca92e
   // init smooth scroll, this needs to be slightly more than then fixed masthead height
   $("a").smoothScroll({offset: -65});
 
