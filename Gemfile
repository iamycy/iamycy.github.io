source 'https://rubygems.org'

group :jekyll_plugins do
  gem 'jekyll'
  gem 'jekyll-feed'
  gem 'jekyll-sitemap'
<<<<<<< HEAD
=======
  gem 'jekyll-redirect-from'
>>>>>>> 1acca92e
  gem 'jemoji'
  gem 'webrick', '~> 1.8'
end

gem 'github-pages'<|MERGE_RESOLUTION|>--- conflicted
+++ resolved
@@ -4,10 +4,7 @@
   gem 'jekyll'
   gem 'jekyll-feed'
   gem 'jekyll-sitemap'
-<<<<<<< HEAD
-=======
   gem 'jekyll-redirect-from'
->>>>>>> 1acca92e
   gem 'jemoji'
   gem 'webrick', '~> 1.8'
 end
