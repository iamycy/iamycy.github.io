# The following is the order of the links in the header of the website.
#
# Changing the order here will adjust the order and you can also add additional
# links. Removing a link prevents it from showing in the header, but does not
# prevent it from being included in the site.
#
# NOTE that only one of the CV options should be selected, the first is for the
#      Markdown formatted page while the second is generated using JSON.

main:
  - title: "Publications"
    url: /publications/ 

  - title: "Talks"
    url: /talks/
    
  - title: "Music"
    url: /music/
        
  - title: "Blog Posts"
    url: /year-archive/
    
  - title: "CV"
<<<<<<< HEAD
    url: /cv/
=======
    url: /cv/
    
  # - title: "CV"
  #   url: /cv-json/
    
  - title: "Guide"
    url: /markdown/
>>>>>>> 71ad192f
<|MERGE_RESOLUTION|>--- conflicted
+++ resolved
@@ -21,14 +21,4 @@
     url: /year-archive/
     
   - title: "CV"
-<<<<<<< HEAD
-    url: /cv/
-=======
-    url: /cv/
-    
-  # - title: "CV"
-  #   url: /cv-json/
-    
-  - title: "Guide"
-    url: /markdown/
->>>>>>> 71ad192f
+    url: /cv/