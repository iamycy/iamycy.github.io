--- conflicted
+++ resolved
@@ -3,7 +3,6 @@
 # This config file is meant for settings that affect your entire site, values
 # which you are expected to set up once and rarely need to edit after that.
 # For technical reasons, this file is *NOT* reloaded automatically when you use
-<<<<<<< HEAD
 # `jekyll serve -l -H localhost`. If you change this file, please restart the
 # server process.
 
@@ -82,79 +81,7 @@
 future: false
 read_more: "disabled" # if enabled, adds "Read more" links to excerpts
 talkmap_link: false #change to true to add link to talkmap on talks page
-=======
-# `jekyll serve -l -H localhost`. If you change this file, please restart the 
-# server process.
-
-# Basic Site Settings
-locale                   : "en-US"
-title                    : "Your Name / Site Title"
-title_separator          : "-"
-name                     : &name "Your Name"
-description              : &description "personal description"
-url                      : https://academicpages.github.io # the base hostname & protocol for your site e.g. "https://[your GitHub username].github.io"
-baseurl                  : "" # the subpath of your site, e.g. "/blog"
-repository               : "academicpages/academicpages.github.io"
-
-# Site Author - The following control what appear as part of the author content on the side bar.
-#               If a field is blank the icon and link will not appear, otherwise it will be shown.
-#               Additional customization can be done by editing /_includes/author-profile.html
-author:
-  # Biographic information
-  avatar           : "profile.png"
-  name             : "Your Sidebar Name"
-  pronouns         : # example: "she/her"  
-  bio              : "Short biography for the left-hand sidebar"
-  location         : "Earth"
-  employer         : "Red Brick University"
-  uri              : # URL
-  email            : "none@example.org" 
-
-  # Academic websites
-  arxiv            : # URL - Update with the correct link to your profile
-  googlescholar    : "https://scholar.google.com/citations?user=PS_CX0AAAAAJ"
-  impactstory      : # URL
-  orcid            : "http://orcid.org/yourorcidurl"
-  semantic         : # URL
-  pubmed           : "https://www.ncbi.nlm.nih.gov/pubmed/?term=john+snow"
-  researchgate     : # URL
-  scopus           : # URL
-
-  # Repositories and software development
-  bitbucket        : # Username - Update with your username on the site
-  codepen          : # Username
-  dribbble         : # Username
-  github           : "academicpages"
-  kaggle           : # Username  
-  stackoverflow    : # User number or user number and name (i.e., use "1" or "1/jeff-atwood")    
-
-  # Social media
-  bluesky          : "bsky.app" # Replace this with you Bluesky username
-  facebook         : # Username
-  flickr           : # Username
-  foursquare       : # Username
-  goodreads        : # Username
-  google_plus      : # Username
-  keybase          : # Username
-  instagram        : # Username
-  lastfm           : # Username
-  linkedin         : # Username
-  mastodon         : # URL
-  medium           : # URL
-  pinterest        : # Username
-  soundcloud       : # Username
-  steam            : # Username
-  telegram         : # URL
-  tumblr           : # Username
-  twitter          : # Username for X / Twitter
-  vine             : # Username
-  weibo            : # Username
-  wikipedia        : # Username
-  xing             : # Username
-  youtube          : # Username
-  zhihu            : # Username
-
-# Publication Category - The following the list of publication categories and their headings
+
 publication_category:
   books:
     title: 'Books'
@@ -163,14 +90,6 @@
   conferences:
     title: 'Conference Papers'
 
-# Site Settings
-teaser                   :  # filename of teaser fallback teaser image placed in /images/, .e.g. "500x300.png"
-breadcrumbs              : false # true, false (default)
-words_per_minute         : 160
-future                   : true
-read_more                : "disabled" # if enabled, adds "Read more" links to excerpts
-talkmap_link             : false      #change to true to add link to talkmap on talks page
->>>>>>> 1acca92e
 comments:
   provider: # false (default), "disqus", "discourse", "facebook", "google-plus", "staticman", "custom"
   disqus:
@@ -198,13 +117,8 @@
       options:
         format: "iso8601" # "iso8601" (default), "timestamp-seconds", "timestamp-milliseconds"
 atom_feed:
-<<<<<<< HEAD
-  hide: false # change to true to hide the RSS feed in the footer
-  path: # blank (default) uses feed.xml
-=======
   hide                   : false     # change to true to hide the RSS feed in the footer
   path                   : # blank (default) uses feed.xml
->>>>>>> 1acca92e
 
 
 # SEO Related
@@ -231,16 +145,9 @@
 
 # Analytics
 analytics:
-<<<<<<< HEAD
   provider: "custom" # false (default), "google", "google-universal", "custom"
   google:
     tracking_id:
-=======
-  provider               :  "false" # false (default), "google", "google-universal", "google-analytics-4", "custom"
-  google:
-    tracking_id          :
-
->>>>>>> 1acca92e
 
 # Reading Files
 include:
@@ -298,12 +205,8 @@
   smart_quotes: lsquo,rsquo,ldquo,rdquo
   enable_coderay: false
 
-<<<<<<< HEAD
-# Collections
-=======
 
 # These settings control the types of collections used by the template
->>>>>>> 1acca92e
 collections:
   teaching:
     output: true
@@ -404,10 +307,7 @@
   - jekyll-gist
   - jekyll-paginate
   - jekyll-sitemap
-<<<<<<< HEAD
-=======
   - jekyll-redirect-from
->>>>>>> 1acca92e
   - jemoji
 
 # Mimic GitHub Pages with --safe
@@ -416,12 +316,9 @@
   - jekyll-gist
   - jekyll-paginate
   - jekyll-sitemap
-<<<<<<< HEAD
-=======
   - jekyll-redirect-from
->>>>>>> 1acca92e
   - jemoji
-
+  
 # Archives
 #  Type
 #  - GitHub Pages compatible archive pages built with Liquid ~> type: liquid (default)
