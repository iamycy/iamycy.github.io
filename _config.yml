# Welcome to Jekyll!
#
# This config file is meant for settings that affect your entire site, values
# which you are expected to set up once and rarely need to edit after that.
# For technical reasons, this file is *NOT* reloaded automatically when you use
# `jekyll serve -l -H localhost`. If you change this file, please restart the
# server process.

# Basic Site Settings
<<<<<<< HEAD
locale: "en-gb"
title: "Kazane Ryo no Danna"
title_separator: "-"
name: &name "Chin-Yun Yu"
description: &description "Researcher & Software/Algorithm Engineer"
url: https://iamycy.github.io # the base hostname & protocol for your site e.g. "https://mmistakes.github.io"
baseurl: "" # the subpath of your site, e.g. "/blog"
repository: "iamycy.github.io"
=======
locale                   : "en-US"
site_theme               : "default" # Currently available options are "default", "air"
title                    : "Your Name / Site Title"
title_separator          : "-"
name                     : &name "Your Name"
description              : &description "Your Name's academic portfolio"   # Update this with a general description of your site, this is the default if not overridden by a page
url                      : https://academicpages.github.io # The base hostname & protocol for your site e.g. "https://[your GitHub username].github.io",
                                                           # or if you already have some other page hosted on Github then use "https://[your GitHub username].github.io/[Your Repo Name]"
baseurl                  : "" # the subpath of your site, e.g. "/blog"
repository               : "academicpages/academicpages.github.io"
>>>>>>> 84d57c57

# Site Author - The following control what appear as part of the author content on the side bar.
#               If a field is blank the icon and link will not appear, otherwise it will be shown.
#               Additional customization can be done by editing /_includes/author-profile.html
author:
  # Biographic information
  name: "Chin-Yun Yu"
  avatar: "raiosu.png"
  bio: "Researcher/Software Engineer/MIR Enthusiast/DjentleMan"
  location: "UK/Taiwan"
  pronouns: # example: "she/her"
  employer: "QMUL"
  uri: # URL
  email: "chin-yun.yu@qmul.ac.uk"

  # Academic websites
<<<<<<< HEAD
  arxiv: # URL - Update with the correct link to your profile
  googlescholar: "https://scholar.google.com/citations?user=7lXfBBYAAAAJ"
  impactstory: # URL
  orcid: "http://orcid.org/0000-0003-3782-2713"
  semantic: # URL
  pubmed: # "https://www.ncbi.nlm.nih.gov/pubmed/?term=john+snow"
  researchgate: "https://www.researchgate.net/profile/Chin_Yun_Yu"
=======
  academia         : # URL
  arxiv            : # URL - Update with the correct link to your profile
  googlescholar    : "https://scholar.google.com/citations?user=PS_CX0AAAAAJ"
  inspire-hep      : # URL
  impactstory      : # URL
  orcid            : "https://orcid.org/yourorcidurl"
  semantic         : # URL
  ssrn             : # URL
  pubmed           : "https://www.ncbi.nlm.nih.gov/pubmed/?term=john+snow"
  researchgate     : # URL
  scopus           : # URL
  zotero           : # URL

>>>>>>> 84d57c57

  # Repositories and software development
  bitbucket: # Username - Update with your username on the site
  codepen: # Username
  dribbble: # Username
  github: "iamycy"
  kaggle: # Username
  stackoverflow: # User number or user number and name (i.e., use "1" or "1/jeff-atwood")

  # Social media
<<<<<<< HEAD
  bluesky: # "bsky.app" # Replace this with you Bluesky username
  facebook: # Username
  flickr: # Username
  foursquare: # Username
  goodreads: # Username
  google_plus: # Username
  keybase: # Username
  instagram: # Username
  lastfm: # Username
  linkedin: "chin-yun-yu-539570160"
  mastodon: # URL
  medium: # URL
  pinterest: # Username
  soundcloud: # Username
  steam: # Username
  telegram: # URL
  tumblr: # Username
  vine: # Username
  weibo: # Username
  wikipedia: # Username
  xing: # Username
  youtube: # Username
  zhihu: # URL
  twitter: # Username
  bandcamp: ycymusic

# Site Settings
teaser: # filename of teaser fallback teaser image placed in /images/, .e.g. "500x300.png"
breadcrumbs: false # true, false (default)
words_per_minute: 160
future: false
read_more: "disabled" # if enabled, adds "Read more" links to excerpts
talkmap_link: false #change to true to add link to talkmap on talks page
=======
  artstation       : # Username
  bluesky          : "bsky.app" # Replace this with you Bluesky username
  facebook         : # Username
  flickr           : # Username
  foursquare       : # Username
  goodreads        : # Username
  google_plus      : # Username
  keybase          : # Username
  instagram        : # Username
  lastfm           : # Username
  linkedin         : # Username
  mastodon         : # URL
  medium           : # URL
  pinterest        : # Username
  soundcloud       : # Username
  steam            : # Username
  telegram         : # URL
  tumblr           : # Username
  twitter          : # Username for X / Twitter
  vine             : # Username
  weibo            : # Username
  wikipedia        : # Username
  xing             : # Username
  youtube          : # Username
  zhihu            : # Username
>>>>>>> 84d57c57

publication_category:
  books:
    title: 'Books'
  manuscripts:
    title: 'Journal Articles'    
  conferences:
    title: 'Conference Papers'

<<<<<<< HEAD
=======
# Site Settings
teaser                   :  # filename of teaser fallback teaser image placed in /images/ for social media previews
breadcrumbs              : false # true, false (default)
words_per_minute         : 160
future                   : true
read_more                : "disabled" # if enabled, adds "Read more" links to excerpts
talkmap_link             : false      #change to true to add link to talkmap on talks page
>>>>>>> 84d57c57
comments:
  provider: # false (default), "disqus", "discourse", "facebook", "google-plus", "staticman", "custom"
  disqus:
    shortname:
  discourse:
    server: # https://meta.discourse.org/t/embedding-discourse-comments-via-javascript/31963 , e.g.: meta.discourse.org
  facebook:
    appid:
    num_posts: # 5 (default)
    colorscheme: # "light" (default), "dark"
staticman:
  allowedFields: ["name", "email", "url", "message"]
  branch: "gh-pages" # "master", "gh-pages"
  commitMessage: "New comment."
  filename: comment-{@timestamp}
  format: "yml"
  moderation: true
  path: "_data/comments/{options.slug}"
  requiredFields: ["name", "email", "message"]
  transforms:
    email: "md5"
  generatedFields:
    date:
      type: "date"
      options:
        format: "iso8601" # "iso8601" (default), "timestamp-seconds", "timestamp-milliseconds"
atom_feed:
  hide                   : false     # change to true to hide the RSS feed in the footer
  path                   : # blank (default) uses feed.xml


# SEO Related
google_site_verification:
bing_site_verification:
alexa_site_verification:
yandex_site_verification:


# Social Sharing
twitter:
  username: &twitter
facebook:
<<<<<<< HEAD
  username:
  app_id:
  publisher:
og_image: # Open Graph/Twitter default site image
=======
  username               :
  app_id                 :
  publisher              :
og_image                 :  # Social media default site image
og_description           :  # Social media default site image description
>>>>>>> 84d57c57
# For specifying social profiles
# - https://developers.google.com/structured-data/customize/social-profiles
social:
  type: # Person or Organization (defaults to Person)
  name: # If the user or organization name differs from the site's name
  links: # An array of links to social media profiles

# Analytics
analytics:
  provider: "custom" # false (default), "google", "google-universal", "custom"
  google:
    tracking_id:

# Reading Files
include:
  - .htaccess
  - _pages
  - files
exclude:
  - "*.sublime-project"
  - "*.sublime-workspace"
  - .asset-cache
  - .bundle
  - .github
  - .jekyll-assets-cache
  - .sass-cache
  - assets/js/_main.js
  - assets/js/plugins
  - assets/js/vendor
  - CHANGELOG
  - Capfile
  - config
  - Dockerfile
  - Gemfile
  - Gruntfile.js
  - gulpfile.js
  - LICENSE
  - local
  - log
  - node_modules
  - package.json*
  - Rakefile
  - README
  - tmp
  - vendor
keep_files:
  - .git
  - .svn
encoding: "utf-8"
markdown_ext: "markdown,mkdown,mkdn,mkd,md"

# Conversion
markdown: kramdown
highlighter: rouge
lsi: false
excerpt_separator: "\n\n"
incremental: false

# Markdown Processing
kramdown:
  input: GFM
  hard_wrap: false
  auto_ids: true
  footnote_nr: 1
  entity_output: as_char
  toc_levels: 1..6
  smart_quotes: lsquo,rsquo,ldquo,rdquo
  enable_coderay: false


# These settings control the types of collections used by the template
collections:
  teaching:
    output: true
    permalink: /:collection/:path/
  publications:
    output: true
    permalink: /:collection/:path/
  portfolio:
    output: true
    permalink: /:collection/:path/
  talks:
    output: true
    permalink: /:collection/:path/
  music:
    output: true
    permalink: /:collection/:path/

# These settings control how pages and collections are included in the site
defaults:
  # _posts
  - scope:
      path: ""
      type: posts
    values:
      layout: single
      author_profile: true
      read_time: true
      comments: true
      share: true
      related: true
  # _pages
  - scope:
      path: ""
      type: pages
    values:
      layout: single
      author_profile: true
  # _teaching
  - scope:
      path: ""
      type: teaching
    values:
      layout: single
      author_profile: true
      share: true
      comments: true
  # _publications
  - scope:
      path: ""
      type: publications
    values:
      layout: single
      author_profile: true
      share: true
      comments: true
  # _portfolio
  - scope:
      path: ""
      type: portfolio
    values:
      layout: single
      author_profile: true
      share: true
      comment: true
  # _talks
  - scope:
      path: ""
      type: talks
    values:
      layout: talk
      author_profile: true
      share: true
  # _music
  - scope:
      path: ""
      type: music
    values:
      layout: single
      author_profile: true
      share: true
      comment: true


# Sass/SCSS
sass:
  sass_dir: _sass
  style: compressed # https://sass-lang.com/documentation/file.SASS_REFERENCE.html#output_style

# Outputting
permalink: /:categories/:title/
# paginate: 5 # amount of posts to show
# paginate_path: /page:num/
timezone: Etc/UTC # https://en.wikipedia.org/wiki/List_of_tz_database_time_zones

# Plugins
plugins:
  - jekyll-feed
  - jekyll-gist
  - jekyll-paginate
  - jekyll-sitemap
  - jekyll-redirect-from
  - jemoji

# Mimic GitHub Pages with --safe
whitelist:
  - jekyll-feed
  - jekyll-gist
  - jekyll-paginate
  - jekyll-sitemap
  - jekyll-redirect-from
  - jemoji
  
# Archives
#  Type
#  - GitHub Pages compatible archive pages built with Liquid ~> type: liquid (default)
#  - Jekyll Archives plugin archive pages ~> type: jekyll-archives
#  Path (examples)
#  - Archive page should exist at path when using Liquid method or you can
#    expect broken links (especially with breadcrumbs enabled)
#  - <base_path>/tags/my-awesome-tag/index.html ~> path: /tags/
#  - <base_path/categories/my-awesome-category/index.html ~> path: /categories/
#  - <base_path/my-awesome-category/index.html ~> path: /
category_archive:
  type: liquid
  path: /categories/
tag_archive:
  type: liquid
  path: /tags/
# https://github.com/jekyll/jekyll-archives
# jekyll-archives:
#   enabled:
#     - categories
#     - tags
#   layouts:
#     category: archive-taxonomy
#     tag: archive-taxonomy
#   permalinks:
#     category: /categories/:name/
#     tag: /tags/:name/

# HTML Compression
# - https://jch.penibelst.de/
compress_html:
  clippings: all
  ignore:
    envs: development<|MERGE_RESOLUTION|>--- conflicted
+++ resolved
@@ -7,27 +7,17 @@
 # server process.
 
 # Basic Site Settings
-<<<<<<< HEAD
 locale: "en-gb"
-title: "Kazane Ryo no Danna"
+site_theme: "default" # Currently available options are "default", "air"
+title: "YCY / Kazane no Heya"
 title_separator: "-"
 name: &name "Chin-Yun Yu"
 description: &description "Researcher & Software/Algorithm Engineer"
-url: https://iamycy.github.io # the base hostname & protocol for your site e.g. "https://mmistakes.github.io"
+url:
+  https://iamycy.github.io # The base hostname & protocol for your site e.g. "https://[your GitHub username].github.io",
+  # or if you already have some other page hosted on Github then use "https://[your GitHub username].github.io/[Your Repo Name]"
 baseurl: "" # the subpath of your site, e.g. "/blog"
-repository: "iamycy.github.io"
-=======
-locale                   : "en-US"
-site_theme               : "default" # Currently available options are "default", "air"
-title                    : "Your Name / Site Title"
-title_separator          : "-"
-name                     : &name "Your Name"
-description              : &description "Your Name's academic portfolio"   # Update this with a general description of your site, this is the default if not overridden by a page
-url                      : https://academicpages.github.io # The base hostname & protocol for your site e.g. "https://[your GitHub username].github.io",
-                                                           # or if you already have some other page hosted on Github then use "https://[your GitHub username].github.io/[Your Repo Name]"
-baseurl                  : "" # the subpath of your site, e.g. "/blog"
-repository               : "academicpages/academicpages.github.io"
->>>>>>> 84d57c57
+repository: "iamycy/iamycy.github.io"
 
 # Site Author - The following control what appear as part of the author content on the side bar.
 #               If a field is blank the icon and link will not appear, otherwise it will be shown.
@@ -44,29 +34,18 @@
   email: "chin-yun.yu@qmul.ac.uk"
 
   # Academic websites
-<<<<<<< HEAD
+  academia: # URL
   arxiv: # URL - Update with the correct link to your profile
   googlescholar: "https://scholar.google.com/citations?user=7lXfBBYAAAAJ"
+  inspire-hep: # URL
   impactstory: # URL
-  orcid: "http://orcid.org/0000-0003-3782-2713"
+  orcid: "https://orcid.org/0000-0003-3782-2713"
   semantic: # URL
-  pubmed: # "https://www.ncbi.nlm.nih.gov/pubmed/?term=john+snow"
+  ssrn: # URL
+  pubmed:
   researchgate: "https://www.researchgate.net/profile/Chin_Yun_Yu"
-=======
-  academia         : # URL
-  arxiv            : # URL - Update with the correct link to your profile
-  googlescholar    : "https://scholar.google.com/citations?user=PS_CX0AAAAAJ"
-  inspire-hep      : # URL
-  impactstory      : # URL
-  orcid            : "https://orcid.org/yourorcidurl"
-  semantic         : # URL
-  ssrn             : # URL
-  pubmed           : "https://www.ncbi.nlm.nih.gov/pubmed/?term=john+snow"
-  researchgate     : # URL
-  scopus           : # URL
-  zotero           : # URL
-
->>>>>>> 84d57c57
+  scopus: # URL
+  zotero: # URL
 
   # Repositories and software development
   bitbucket: # Username - Update with your username on the site
@@ -77,8 +56,8 @@
   stackoverflow: # User number or user number and name (i.e., use "1" or "1/jeff-atwood")
 
   # Social media
-<<<<<<< HEAD
-  bluesky: # "bsky.app" # Replace this with you Bluesky username
+  artstation: # Username
+  bluesky:
   facebook: # Username
   flickr: # Username
   foursquare: # Username
@@ -95,68 +74,30 @@
   steam: # Username
   telegram: # URL
   tumblr: # Username
+  twitter: "yoyolicoris"
   vine: # Username
   weibo: # Username
   wikipedia: # Username
   xing: # Username
   youtube: # Username
-  zhihu: # URL
-  twitter: # Username
-  bandcamp: ycymusic
+  zhihu: # Username
+
+publication_category:
+  books:
+    title: "Books"
+  manuscripts:
+    title: "Journal Articles"
+  conferences:
+    title: "Conference Papers"
 
 # Site Settings
-teaser: # filename of teaser fallback teaser image placed in /images/, .e.g. "500x300.png"
+teaser: # filename of teaser fallback teaser image placed in /images/ for social media previews
 breadcrumbs: false # true, false (default)
 words_per_minute: 160
-future: false
+future: true
 read_more: "disabled" # if enabled, adds "Read more" links to excerpts
 talkmap_link: false #change to true to add link to talkmap on talks page
-=======
-  artstation       : # Username
-  bluesky          : "bsky.app" # Replace this with you Bluesky username
-  facebook         : # Username
-  flickr           : # Username
-  foursquare       : # Username
-  goodreads        : # Username
-  google_plus      : # Username
-  keybase          : # Username
-  instagram        : # Username
-  lastfm           : # Username
-  linkedin         : # Username
-  mastodon         : # URL
-  medium           : # URL
-  pinterest        : # Username
-  soundcloud       : # Username
-  steam            : # Username
-  telegram         : # URL
-  tumblr           : # Username
-  twitter          : # Username for X / Twitter
-  vine             : # Username
-  weibo            : # Username
-  wikipedia        : # Username
-  xing             : # Username
-  youtube          : # Username
-  zhihu            : # Username
->>>>>>> 84d57c57
-
-publication_category:
-  books:
-    title: 'Books'
-  manuscripts:
-    title: 'Journal Articles'    
-  conferences:
-    title: 'Conference Papers'
-
-<<<<<<< HEAD
-=======
-# Site Settings
-teaser                   :  # filename of teaser fallback teaser image placed in /images/ for social media previews
-breadcrumbs              : false # true, false (default)
-words_per_minute         : 160
-future                   : true
-read_more                : "disabled" # if enabled, adds "Read more" links to excerpts
-talkmap_link             : false      #change to true to add link to talkmap on talks page
->>>>>>> 84d57c57
+
 comments:
   provider: # false (default), "disqus", "discourse", "facebook", "google-plus", "staticman", "custom"
   disqus:
@@ -184,9 +125,8 @@
       options:
         format: "iso8601" # "iso8601" (default), "timestamp-seconds", "timestamp-milliseconds"
 atom_feed:
-  hide                   : false     # change to true to hide the RSS feed in the footer
-  path                   : # blank (default) uses feed.xml
-
+  hide: false # change to true to hide the RSS feed in the footer
+  path: # blank (default) uses feed.xml
 
 # SEO Related
 google_site_verification:
@@ -194,23 +134,15 @@
 alexa_site_verification:
 yandex_site_verification:
 
-
 # Social Sharing
 twitter:
   username: &twitter
 facebook:
-<<<<<<< HEAD
   username:
   app_id:
   publisher:
-og_image: # Open Graph/Twitter default site image
-=======
-  username               :
-  app_id                 :
-  publisher              :
-og_image                 :  # Social media default site image
-og_description           :  # Social media default site image description
->>>>>>> 84d57c57
+og_image: # Social media default site image
+og_description: # Social media default site image description
 # For specifying social profiles
 # - https://developers.google.com/structured-data/customize/social-profiles
 social:
@@ -280,7 +212,6 @@
   smart_quotes: lsquo,rsquo,ldquo,rdquo
   enable_coderay: false
 
-
 # These settings control the types of collections used by the template
 collections:
   teaching:
@@ -363,7 +294,6 @@
       author_profile: true
       share: true
       comment: true
-
 
 # Sass/SCSS
 sass:
@@ -393,7 +323,7 @@
   - jekyll-sitemap
   - jekyll-redirect-from
   - jemoji
-  
+
 # Archives
 #  Type
 #  - GitHub Pages compatible archive pages built with Liquid ~> type: liquid (default)
