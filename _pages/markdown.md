--- conflicted
+++ resolved
@@ -54,37 +54,11 @@
 The default delimiters of `$$...$$` and `\\[...\\]` are supported for displayed mathematics, while `\\(...\\)` should be used for in-line mathematics (ex., \\(a^2 + b^2 = c^2\\))
 
 **Note** that since Academic Pages uses Markdown which cases some interference with MathJax and LaTeX for escaping characters and new lines, although [some workarounds exist](https://math.codidact.com/posts/278763/278772#answer-278772).
-<<<<<<< HEAD
- * [MathJax Documentation](https://docs.mathjax.org/en/latest/)
-
-## MathJax 
-
-Support for MathJax Version 3.0 is included in the template:
-
-$$
-\displaylines{
-\nabla \cdot E= \frac{\rho}{\epsilon_0} \\\
-\nabla \cdot B=0 \\\
-\nabla \times E= -\partial_tB \\\
-\nabla \times B  = \mu_0 \left(J + \varepsilon_0 \partial_t E \right)
-}
-$$
-
-The default delimiters of `$$...$$` and `\\[...\\]` are supported for displayed mathematics, while `\\(...\\)` should be used for in-line mathematics (ex., \\(a^2 + b^2 = c^2\\))
-
-**Note** that since Academic Pages uses Markdown which cases some interference with MathJax and LaTeX for escaping characters and new lines, although [some workarounds exist](https://math.codidact.com/posts/278763/278772#answer-278772).
-=======
->>>>>>> 1acca92e
 
 ## Markdown guide
 
 Academic Pages uses [kramdown](https://kramdown.gettalong.org/index.html) for Markdown rendering, which has some differences from other Markdown implementations such as GitHub's. In addition to this guide, please see the [kramdown Syntax page](https://kramdown.gettalong.org/syntax.html) for full documentation.  
 
-<<<<<<< HEAD
-Academic Pages uses [kramdown](https://kramdown.gettalong.org/index.html) for Markdown rendering, which has some differences from other Markdown implementations such as GitHub's. In addition to this guide, please see the [kramdown Syntax page](https://kramdown.gettalong.org/syntax.html) for full documentation.  
-
-=======
->>>>>>> 1acca92e
 ### Header three
 
 #### Header four
@@ -116,11 +90,6 @@
 | cell1   | cell2   | cell3   |
 | cell4   | ce
 ll5   | cell6   |
-<<<<<<< HEAD
-| cell4   | ce
-ll5   | cell6   |
-=======
->>>>>>> 1acca92e
 |-----------------------------|
 | cell1   | cell2   | cell3   |
 | cell4   | cell5   | cell6   |
@@ -187,19 +156,6 @@
 which wil render as:
 
 **Watch out!** You can also add notices by appending `{: .notice}` to the line following paragraph.
-<<<<<<< HEAD
-Basic notices or call-outs are supported using the following syntax:
-
-```markdown
-**Watch out!** You can also add notices by appending `{: .notice}` to the line following paragraph.
-{: .notice}
-```
-
-which wil render as:
-
-**Watch out!** You can also add notices by appending `{: .notice}` to the line following paragraph.
-=======
->>>>>>> 1acca92e
 {: .notice}
 
 ### Footnotes
@@ -215,23 +171,6 @@
 
 [^1]: Such as this footnote.
 [^note]: When using text for footnotes markers, no spaces are permitted in the name.
-<<<<<<< HEAD
-
-### Footnotes
-
-Footnotes can be useful for clarifying points in the text, or citing information.[^1] Markdown support numeric footnotes, as well as text as long as the values are unique.[^note]
-
-```markdown
-This is the regular text.[^1] This is more regular text.[^note]
-
-[^1]: This is the footnote itself.
-[^note]: This is another footnote.
-```
-
-[^1]: Such as this footnote.
-[^note]: When using text for footnotes markers, no spaces are permitted in the name.
-=======
->>>>>>> 1acca92e
 
 ## HTML Tags
 
@@ -351,12 +290,3 @@
 **Footnotes**
 
 The footnotes in the page will be returned following this line, return to the section on <a href="#footnotes">Markdown Footnotes</a>.
-<<<<<<< HEAD
-
-
-***
-**Footnotes**
-
-The footnotes in the page will be returned following this line, return to the section on <a href="#footnotes">Markdown Footnotes</a>.
-=======
->>>>>>> 1acca92e
