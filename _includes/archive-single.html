--- conflicted
+++ resolved
@@ -63,11 +63,7 @@
     {% elsif post.paperurl %}
       <p><a href=" {{ post.paperurl }} ">Download Paper</a></p>
     {% elsif post.slidesurl %}
-<<<<<<< HEAD
-      <p>Download <a href="{{ post.slidesurl }}">Download Slides</a></p></p>
-=======
       <p><a href="{{ post.slidesurl }}">Download Slides</a></p>
->>>>>>> 1acca92e
     {% endif %}
 
   </article>
