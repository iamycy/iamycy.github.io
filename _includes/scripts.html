--- conflicted
+++ resolved
@@ -1,7 +1,3 @@
 <script src="{{ base_path }}/assets/js/main.min.js"></script>
 
-<<<<<<< HEAD
-{% include analytics.html %}
-=======
-{% include /comments-providers/scripts.html %}
->>>>>>> 38cddc19
+{% include analytics.html %}