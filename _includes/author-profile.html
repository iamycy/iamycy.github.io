--- conflicted
+++ resolved
@@ -43,23 +43,6 @@
       {% endif %}      
       {% if author.googlescholar %}
         <li><a href="{{ author.googlescholar }}"><i class="ai ai-google-scholar icon-pad-right"></i>Google Scholar</a></li>
-<<<<<<< HEAD
-      {% endif %}
-      {% if author.semantic %}
-        <li><a href="{{ author.semantic }}"><i class="ai ai-semantic-scholar ai-fw icon-pad-right"></i>Semantic Scholar</a></li>
-      {% endif %}
-      {% if author.impactstory %}
-        <li><a href="{{ author.impactstory }}"><i class="ai ai-impactstory ai-fw icon-pad-right"></i>Impactstory</a></li>
-      {% endif %}
-      {% if author.orcid %}
-        <li><a href="{{ author.orcid }}"><i class="ai ai-orcid ai-fw icon-pad-right"></i>ORCID</a></li>
-      {% endif %}
-      {% if author.pubmed %}
-        <li><a href="{{ author.pubmed }}"><i class="ai ai-pubmed ai-fw icon-pad-right"></i>PubMed</a></li>
-      {% endif %}                        
-      {% if author.researchgate %}
-        <li><a href="{{ author.researchgate }}"><i class="fab fa-fw fa-researchgate icon-pad-right" aria-hidden="true"></i>ResearchGate</a></li>
-=======
       {% endif %}
       {% if author.semantic %}
         <li><a href="{{ author.semantic }}"><i class="ai ai-semantic-scholar ai-fw icon-pad-right"></i>Semantic Scholar</a></li>
@@ -78,7 +61,6 @@
       {% endif %}
       {% if author.scopus %}
         <li><a href="{{ author.scopus }}"><i class="ai ai-scopus icon-pad-right"></i>Scopus</a></li>
->>>>>>> 1acca92e
       {% endif %}
 
       <!-- Font Awesome icons / Repositories and software development -->
@@ -172,11 +154,7 @@
         <li><a href="https://www.youtube.com/@{{ author.youtube }}"><i class="fab fa-fw fa-youtube icon-pad-right" aria-hidden="true"></i>YouTube</a></li>
       {% endif %}
       {% if author.zhihu %}
-<<<<<<< HEAD
-      <li><a href="htps://www.zhihu.com/people/{{ author.zhihu }}"><i class="fab fa-fw fa-zhihu icon-pad-right" aria-hidden="true"></i>Zhihu</a></li>
-=======
       <li><a href="https://www.zhihu.com/people/{{ author.zhihu }}"><i class="fab fa-fw fa-zhihu icon-pad-right" aria-hidden="true"></i>Zhihu</a></li>
->>>>>>> 1acca92e
       {% endif %}      
     </ul>
   </div>
