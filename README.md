--- conflicted
+++ resolved
@@ -1,11 +1,8 @@
 # Academic Pages
 **Academic Pages is a Github Pages template for academic websites.**
 
-<<<<<<< HEAD
-=======
 ![Academic Pages template example](images/homepage.png "Academic Pages template example")
 
->>>>>>> 1acca92e
 # Getting Started
 
 1. Register a GitHub account if you don't have one and confirm your e-mail (required!)
@@ -19,15 +16,9 @@
 See more info at https://academicpages.github.io/
 
 ## Running locally
-<<<<<<< HEAD
 
 When you are initially working your website, it is very useful to be able to preview the changes locally before pushing them to GitHub. To work locally you will need to:
 
-=======
-
-When you are initially working your website, it is very useful to be able to preview the changes locally before pushing them to GitHub. To work locally you will need to:
-
->>>>>>> 1acca92e
 1. Clone the repository and made updates as detailed above.
 1. Make sure you have ruby-dev, bundler, and nodejs installed
     
@@ -61,8 +52,6 @@
 docker run -p 4000:4000 --rm -v $(pwd):/usr/src/app jekyll-site
 ```
 
-<<<<<<< HEAD
-=======
 To run the `docker run` command on Windows, you need to adjust the syntax for the volume mapping (`-v`) as Windows uses different path formats. Here's how to run your command on Windows:
 
 ### Steps for Windows:
@@ -105,7 +94,6 @@
      docker run -p 4000:4000 --rm -v ${PWD}:/usr/src/app jekyll-site
      ```
 
->>>>>>> 1acca92e
 # Maintenance
 
 Bug reports and feature requests to the template should be [submitted via GitHub](https://github.com/academicpages/academicpages.github.io/issues/new/choose). For questions concerning how to style the template, please feel free to start a [new discussion on GitHub](https://github.com/academicpages/academicpages.github.io/discussions).
